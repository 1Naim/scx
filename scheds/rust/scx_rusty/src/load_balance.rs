// Copyright (c) Meta Platforms, Inc. and affiliates.

// This software may be used and distributed according to the terms of the
// GNU General Public License version 2.

//! # Rusty load balancer
//!
//! The module that includes logic for performing load balancing in the
//! scx_rusty scheduler.
//!
//! Load Balancing
//! --------------
//!
//! scx_rusty performs load balancing using the following general workflow:
//!
//! 1. Determine domain load averages from the duty cycle buckets in the
//!    dom_ctx_map_elem map, aggregate the load using
//!    scx_utils::LoadCalculator, and then determine load distribution
//!    (accounting for infeasible weights) the scx_utils::LoadLedger object.
//!
//! 2. Create a hierarchy representing load using NumaNode and Domain objects
//!    as follows:
//!
//!                                                              o--------------------------------o
//!                                                              |             LB Root            |
//!                                                              |                                |
//!                                                              | PushNodes: <Load, NumaNode>    |
//!                                                              | PullNodes: <Load, NumaNode>    |
//!                                                              | BalancedNodes: <Load, NumaNode>|
//!                                                              o----------------o---------------o
//!                                                                               |
//!                                                         o---------------------o---------------------o
//!                                                         |                     |                     |
//!                                                         |                     |                     |
//!                                         o---------------o----------------o   ...   o----------------o---------------o
//!                                         |           NumaNode             |         |            NumaNode            |
//!                                         | ID    0                        |         | ID    1                        |
//!                                         | PushDomains <Load, Domain>     |         | PushDomains <Load, Domain>     |
//!                                         | PullDomains <Load, Domain>     |         | PullDomains <Load, Domain>     |
//!                                         | BalancedDomains <Domain>       |         | BalancedDomains <Domain>       |
//!                                         | LoadSum f64                    |         | LoadSum f64                    |
//!                                         | LoadAvg f64                    |         | LoadAvg f64                    |
//!                                         | LoadImbal f64                  |         | LoadImbal f64                  |
//!                                         | BalanceCost f64                |         | BalanceCost f64                |
//!                                         | ...                            |         | ...                            |
//!                                         o---------------o----------------o         o--------------------------------o
//!                                                         |
//!                                                         |
//!                   o--------------------------------o   ...   o--------------------------------o
//!                   |            Domain              |         |            Domain              |
//!                   | ID    0                        |         | ID    1                        |
//!                   | Tasks   <Load, Task>           |         | Tasks  <Load, Task>            |
//!                   | LoadSum f64                    |         | LoadSum f64                    |
//!                   | LoadAvg f64                    |         | LoadAvg f64                    |
//!                   | LoadImbal f64                  |         | LoadImbal f64                  |
//!                   | BalanceCost f64                |         | BalanceCost f64                |
//!                   | ...                            |         | ...                            |
//!                   o--------------------------------o         o----------------o---------------o
//!                                                                               |
//!                                                                               |
//!                                         o--------------------------------o   ...   o--------------------------------o
//!                                         |              Task              |         |              Task              |
//!                                         | PID   0                        |         | PID   1                        |
//!                                         | Load  f64                      |         | Load  f64                      |
//!                                         | Migrated bool                  |         | Migrated bool                  |
//!                                         | IsKworker bool                 |         | IsKworker bool                 |
//!                                         o--------------------------------o         o--------------------------------o
//!
//! As mentioned above, the hierarchy is created by querying BPF for each
//! domain's duty cycle, and using the infeasible.rs crate to determine load
//! averages and load sums for each domain.
//!
//! 3. From the LB Root, we begin by iterating over all NUMA nodes, and
//!    migrating load from any nodes with an excess of load (push nodes) to
//!    nodes with a lack of load (pull domains). The cost of migrations here are
//!    higher than when migrating load between domains within a node.
//!    Ultimately, migrations are performed by moving tasks between domains. The
//!    difference in this step is that imbalances are first addressed by moving
//!    tasks between NUMA nodes, and that such migrations only take place when
//!    imbalances are sufficiently high to warrant it.
//!
//! 4. Once load has been migrated between NUMA nodes, we iterate over each NUMA
//!    node and migrate load between the domains inside of each. The cost of
//!    migrations here are lower than between NUMA nodes. Like with load
//!    balancing between NUMA nodes, migrations here are just moving tasks
//!    between domains.
//!
//! The load hierarchy is always created when load_balance() is called on a
//! LoadBalancer object, but actual load balancing is only performed if the
//! balance_load option is specified.
//!
//! Statistics
//! ----------
//!
//! After load balancing has occurred, statistics may be queried by invoking
//! the get_stats() function on the LoadBalancer object:
//!
//! ```
//! let lb = LoadBalancer::new(...)?;
//! lb.load_balance()?;
//!
//! let stats = lb.get_stats();
//! ...
//! ```
//!
//! Statistics are exported as a vector of NumaStat objects, which each
//! contains load balancing statistics for that NUMA node, as well as
//! statistics for any Domains contained therein as DomainStats objects.
//!
//! Future Improvements
//! -------------------
//!
//! There are a few ways that we could further improve the implementation here:
//!
//! - The logic for load balancing between NUMA nodes, and load balancing within
//!   a specific NUMA node (i.e. between domains in that NUMA node), could
//!   probably be improved to avoid code duplication using traits and/or
//!   generics.
//!
//! - When deciding whether to migrate a task, we're only looking at its impact
//!   on addressing load imbalances. In reality, this is a very complex,
//!   multivariate cost function. For example, a domain with sufficiently low
//!   load to warrant having an imbalance / requiring more load maybe should not
//!   pull load if it's running tasks that are much better suited to isolation.
//!   Or, a domain may not want to push a task to another domain if the task is
//!   co-located with other tasks that benefit from shared L3 cache locality.
//!
//!   Coming up with an extensible and clean way to model and implement this is
//!   likely itself a large project.
//!
//! - We're not accounting for cgroups when performing load balancing.

use core::cmp::Ordering;
use std::cell::Cell;
use std::collections::BTreeMap;
use std::collections::VecDeque;
use std::fmt;
use std::sync::Arc;

use anyhow::bail;
use anyhow::Result;
use log::debug;
use ordered_float::OrderedFloat;
use scx_utils::ravg::ravg_read;
use scx_utils::LoadAggregator;
use scx_utils::LoadLedger;
use sorted_vec::SortedVec;

use crate::bpf_intf;
use crate::bpf_skel::*;
use crate::stats::DomainStats;
use crate::stats::NodeStats;
use crate::DomainGroup;

const DEFAULT_WEIGHT: f64 = bpf_intf::consts_LB_DEFAULT_WEIGHT as f64;
const RAVG_FRAC_BITS: u32 = bpf_intf::ravg_consts_RAVG_FRAC_BITS;

fn now_monotonic() -> u64 {
    let mut time = libc::timespec {
        tv_sec: 0,
        tv_nsec: 0,
    };
    let ret = unsafe { libc::clock_gettime(libc::CLOCK_MONOTONIC, &mut time) };
    assert!(ret == 0);
    time.tv_sec as u64 * 1_000_000_000 + time.tv_nsec as u64
}

#[derive(Clone, Copy, Debug, PartialEq)]
enum BalanceState {
    Balanced,
    NeedsPush,
    NeedsPull,
}

impl fmt::Display for BalanceState {
    fn fmt(&self, f: &mut fmt::Formatter<'_>) -> fmt::Result {
        match self {
            BalanceState::Balanced => write!(f, "BALANCED"),
            BalanceState::NeedsPush => write!(f, "OVER-LOADED"),
            BalanceState::NeedsPull => write!(f, "UNDER-LOADED"),
        }
    }
}

macro_rules! impl_ord_for_type {
    ($($t:ty),*) => {
        $(
            impl PartialEq for $t {
                fn eq(&self, other: &Self) -> bool {
                    <dyn LoadOrdered>::eq(self, other)
                }
            }

            impl Eq for $t {}

            impl PartialOrd for $t {
                fn partial_cmp(&self, other: &Self) -> Option<Ordering> {
                    <dyn LoadOrdered>::partial_cmp(self, other)
                }
            }

            impl Ord for $t {
                fn cmp(&self, other: &Self) -> Ordering {
                    <dyn LoadOrdered>::cmp(self, other)
                }
            }
        )*
    };
}

trait LoadOrdered {
    fn get_load(&self) -> OrderedFloat<f64>;
}

impl dyn LoadOrdered {
    #[inline]
    fn eq(&self, other: &Self) -> bool {
        self.get_load().eq(&other.get_load())
    }

    #[inline]
    fn partial_cmp(&self, other: &Self) -> Option<Ordering> {
        self.get_load().partial_cmp(&other.get_load())
    }

    #[inline]
    fn cmp(&self, other: &Self) -> Ordering {
        self.get_load().cmp(&other.get_load())
    }
}

#[derive(Debug, Clone)]
pub struct LoadEntity {
    cost_ratio: f64,
    push_max_ratio: f64,
    xfer_ratio: f64,
    load_sum: OrderedFloat<f64>,
    load_avg: f64,
    load_delta: f64,
    bal_state: BalanceState,
}

impl LoadEntity {
    fn new(
        cost_ratio: f64,
        push_max_ratio: f64,
        xfer_ratio: f64,
        load_sum: f64,
        load_avg: f64,
    ) -> Self {
        let mut entity = Self {
            cost_ratio,
            push_max_ratio,
            xfer_ratio,
            load_sum: OrderedFloat(load_sum),
            load_avg,
            load_delta: 0.0f64,
            bal_state: BalanceState::Balanced,
        };
        entity.add_load(0.0f64);
        entity
    }

    pub fn load_sum(&self) -> f64 {
        *self.load_sum
    }

    pub fn load_avg(&self) -> f64 {
        self.load_avg
    }

    pub fn imbal(&self) -> f64 {
        self.load_sum() - self.load_avg
    }

    pub fn delta(&self) -> f64 {
        self.load_delta
    }

    fn state(&self) -> BalanceState {
        self.bal_state
    }

    fn rebalance(&mut self, new_load: f64) {
        self.load_sum = OrderedFloat(new_load);

        let imbal = self.imbal();
        let needs_balance = imbal.abs() > self.load_avg * self.cost_ratio;

        self.bal_state = if needs_balance {
            if imbal > 0f64 {
                BalanceState::NeedsPush
            } else {
                BalanceState::NeedsPull
            }
        } else {
            BalanceState::Balanced
        };
    }

    fn add_load(&mut self, delta: f64) {
        self.rebalance(self.load_sum() + delta);
        self.load_delta += delta;
    }

    fn push_cutoff(&self) -> f64 {
        self.imbal().abs() * self.push_max_ratio
    }

    fn xfer_between(&self, other: &LoadEntity) -> f64 {
        self.imbal().abs().min(other.imbal().abs()) * self.xfer_ratio
    }
}

#[derive(Debug)]
struct TaskInfo {
    taskc: u64,
    load: OrderedFloat<f64>,
    dom_mask: u64,
    preferred_dom_mask: u64,
    migrated: Cell<bool>,
    is_kworker: bool,
}

impl LoadOrdered for TaskInfo {
    fn get_load(&self) -> OrderedFloat<f64> {
        self.load
    }
}
impl_ord_for_type!(TaskInfo);

struct Domain {
    id: usize,
    queried_tasks: bool,
    load: LoadEntity,
    tasks: SortedVec<TaskInfo>,
}

impl Domain {
    const LOAD_IMBAL_HIGH_RATIO: f64 = 0.05;
    const LOAD_IMBAL_XFER_TARGET_RATIO: f64 = 0.50;
    const LOAD_IMBAL_PUSH_MAX_RATIO: f64 = 0.50;

    fn new(id: usize, load_sum: f64, load_avg: f64) -> Self {
        Self {
            id,
            queried_tasks: false,
            load: LoadEntity::new(
                Domain::LOAD_IMBAL_HIGH_RATIO,
                Domain::LOAD_IMBAL_PUSH_MAX_RATIO,
                Domain::LOAD_IMBAL_XFER_TARGET_RATIO,
                load_sum,
                load_avg,
            ),
            tasks: SortedVec::new(),
        }
    }

    fn transfer_load(&mut self, load: f64, taskc: &mut bpf_intf::task_ctx, other: &mut Domain) {
        let dom_id: u32 = other.id.try_into().unwrap();

        taskc.target_dom = dom_id;

        self.load.add_load(-load);
        other.load.add_load(load);
    }

    fn xfer_between(&self, other: &Domain) -> f64 {
        self.load.xfer_between(&other.load)
    }
}

impl LoadOrdered for Domain {
    fn get_load(&self) -> OrderedFloat<f64> {
        self.load.load_sum
    }
}
impl_ord_for_type!(Domain);

struct NumaNode {
    id: usize,
    load: LoadEntity,
    domains: SortedVec<Domain>,
}

impl NumaNode {
    const LOAD_IMBAL_HIGH_RATIO: f64 = 0.17;
    const LOAD_IMBAL_XFER_TARGET_RATIO: f64 = 0.50;
    const LOAD_IMBAL_PUSH_MAX_RATIO: f64 = 0.50;

    fn new(id: usize, numa_load_avg: f64) -> Self {
        Self {
            id,
            load: LoadEntity::new(
                NumaNode::LOAD_IMBAL_HIGH_RATIO,
                NumaNode::LOAD_IMBAL_PUSH_MAX_RATIO,
                NumaNode::LOAD_IMBAL_XFER_TARGET_RATIO,
                0.0f64,
                numa_load_avg,
            ),
            domains: SortedVec::new(),
        }
    }

    fn allocate_domain(&mut self, id: usize, load: f64, dom_load_avg: f64) {
        let domain = Domain::new(id, load, dom_load_avg);

        self.insert_domain(domain);
        self.load.rebalance(self.load.load_sum() + load);
    }

    fn xfer_between(&self, other: &NumaNode) -> f64 {
        self.load.xfer_between(&other.load)
    }

    fn insert_domain(&mut self, domain: Domain) {
        self.domains.insert(domain);
    }

    fn update_load(&mut self, delta: f64) {
        self.load.add_load(delta);
    }

    fn stats(&self) -> NodeStats {
        let mut stats = NodeStats::new(
            self.load.load_sum(),
            self.load.imbal(),
            self.load.delta(),
            BTreeMap::new(),
        );
        for dom in self.domains.iter() {
            stats.doms.insert(
                dom.id,
                DomainStats::new(dom.load.load_sum(), dom.load.imbal(), dom.load.delta()),
            );
        }
        stats
    }
}

impl LoadOrdered for NumaNode {
    fn get_load(&self) -> OrderedFloat<f64> {
        self.load.load_sum
    }
}
impl_ord_for_type!(NumaNode);

pub struct LoadBalancer<'a, 'b> {
    skel: &'a mut BpfSkel<'b>,
    dom_group: Arc<DomainGroup>,
    skip_kworkers: bool,

    infeas_threshold: f64,

    nodes: SortedVec<NumaNode>,

    lb_apply_weight: bool,
    balance_load: bool,
}

// Verify that the number of buckets is a factor of the maximum weight to
// ensure that the range of weight can be split evenly amongst every bucket.
const_assert_eq!(
    bpf_intf::consts_LB_MAX_WEIGHT % bpf_intf::consts_LB_LOAD_BUCKETS,
    0
);

impl<'a, 'b> LoadBalancer<'a, 'b> {
    pub fn new(
        skel: &'a mut BpfSkel<'b>,
        dom_group: Arc<DomainGroup>,
        skip_kworkers: bool,
        lb_apply_weight: bool,
        balance_load: bool,
    ) -> Self {
        Self {
            skel,
            skip_kworkers,

            infeas_threshold: bpf_intf::consts_LB_MAX_WEIGHT as f64,

            nodes: SortedVec::new(),

            lb_apply_weight: lb_apply_weight.clone(),
            balance_load,

            dom_group,
        }
    }

    /// Perform load balancing calculations. When load balancing is enabled,
    /// also perform rebalances between NUMA nodes (when running on a
    /// multi-socket host) and domains.
    pub fn load_balance(&mut self) -> Result<()> {
        self.create_domain_hierarchy()?;

        if self.balance_load {
            self.perform_balancing()?
        }

        Ok(())
    }

    pub fn get_stats(&self) -> BTreeMap<usize, NodeStats> {
        let mut stats = BTreeMap::new();
        for node in self.nodes.iter() {
            stats.insert(node.id, node.stats());
        }
        stats
    }

    fn create_domain_hierarchy(&mut self) -> Result<()> {
        let ledger = self.calculate_load_avgs()?;

        let (dom_loads, total_load) = if !self.lb_apply_weight {
            (
                ledger
                    .dom_dcycle_sums()
                    .to_vec()
                    .into_iter()
                    .map(|d| DEFAULT_WEIGHT * d)
                    .collect(),
                DEFAULT_WEIGHT * ledger.global_dcycle_sum(),
            )
        } else {
            self.infeas_threshold = ledger.effective_max_weight();
            (ledger.dom_load_sums().to_vec(), ledger.global_load_sum())
        };

        let num_numa_nodes = self.dom_group.nr_nodes();
        let numa_load_avg = total_load / num_numa_nodes as f64;

        let mut nodes: Vec<NumaNode> = Vec::with_capacity(num_numa_nodes);
        for id in 0..num_numa_nodes {
            nodes.push(NumaNode::new(id, numa_load_avg));
        }

        let dom_load_avg = total_load / dom_loads.len() as f64;
        for (dom_id, load) in dom_loads.iter().enumerate() {
            let numa_id = self.dom_group.dom_numa_id(&dom_id).unwrap();

            if numa_id >= num_numa_nodes {
                bail!("NUMA ID {} exceeds maximum {}", numa_id, num_numa_nodes);
            }

            let node = &mut nodes[numa_id];
            node.allocate_domain(dom_id, *load, dom_load_avg);
        }

        for _ in 0..num_numa_nodes {
            self.nodes.insert(nodes.pop().unwrap());
        }

        Ok(())
    }

    fn calculate_load_avgs(&mut self) -> Result<LoadLedger> {
        const NUM_BUCKETS: u64 = bpf_intf::consts_LB_LOAD_BUCKETS as u64;
        let now_mono = now_monotonic();
        let load_half_life = self.skel.maps.rodata_data.load_half_life;

        let mut aggregator =
            LoadAggregator::new(self.dom_group.weight(), !self.lb_apply_weight.clone());

<<<<<<< HEAD
        for (dom_id, dom) in self.dom_group.doms() {
            aggregator.init_domain(*dom_id);

            let dom_ctx = dom.ctx().unwrap();

            for bucket in 0..NUM_BUCKETS {
                let bucket_ctx = &dom_ctx.buckets[bucket as usize];
                let rd = &bucket_ctx.rd;
                let duty_cycle = ravg_read(
                    rd.val,
                    rd.val_at,
                    rd.old,
                    rd.cur,
                    now_mono,
                    load_half_life,
                    RAVG_FRAC_BITS,
                );
=======
        for dom_id in self.dom_group.doms().keys() {
            let dom = *dom_id;
            let dom_key = (dom as u32).to_ne_bytes();

            aggregator.init_domain(dom);

            if let Some(dom_ctx_map_elem) = dom_data
                .lookup(&dom_key, libbpf_rs::MapFlags::ANY)
                .context("Failed to lookup dom_ctx")?
            {
                let dom_ctx =
                    unsafe { &*(dom_ctx_map_elem.as_slice().as_ptr() as *const bpf_intf::dom_ctx) };

                for bucket in 0..NUM_BUCKETS {
                    let bucket_ctx = dom_ctx.buckets[bucket as usize];
                    let rd = &bucket_ctx.rd;
                    let duty_cycle = ravg_read(
                        rd.val,
                        rd.val_at,
                        rd.old,
                        rd.cur,
                        now_mono,
                        load_half_life,
                        RAVG_FRAC_BITS,
                    );

                    if duty_cycle == 0.0f64 {
                        continue;
                    }
>>>>>>> 8313b752

                if duty_cycle == 0.0f64 {
                    continue;
                }

                let weight = self.bucket_weight(bucket);
                aggregator.record_dom_load(*dom_id, weight, duty_cycle)?;
            }
        }

        Ok(aggregator.calculate())
    }

    fn bucket_range(&self, bucket: u64) -> (f64, f64) {
        const MAX_WEIGHT: u64 = bpf_intf::consts_LB_MAX_WEIGHT as u64;
        const NUM_BUCKETS: u64 = bpf_intf::consts_LB_LOAD_BUCKETS as u64;
        const WEIGHT_PER_BUCKET: u64 = MAX_WEIGHT / NUM_BUCKETS;

        if bucket >= NUM_BUCKETS {
            panic!("Invalid bucket {}, max {}", bucket, NUM_BUCKETS);
        }

        // w_x = [1 + (10000 * x) / N, 10000 * (x + 1) / N]
        let min_w = 1 + (MAX_WEIGHT * bucket) / NUM_BUCKETS;
        let max_w = min_w + WEIGHT_PER_BUCKET - 1;

        (min_w as f64, max_w as f64)
    }

    fn bucket_weight(&self, bucket: u64) -> usize {
        const WEIGHT_PER_BUCKET: f64 = bpf_intf::consts_LB_WEIGHT_PER_BUCKET as f64;
        let (min_weight, _) = self.bucket_range(bucket);

        // Use the mid-point of the bucket when determining weight
        (min_weight + (WEIGHT_PER_BUCKET / 2.0f64)).ceil() as usize
    }

    /// @dom needs to push out tasks to balance loads. Make sure its
    /// tasks_by_load is populated so that the victim tasks can be picked.
    fn populate_tasks_by_load(&mut self, dom: &mut Domain) -> Result<()> {
        if dom.queried_tasks {
            return Ok(());
        }
        dom.queried_tasks = true;

        // Read active_tasks and update read_idx and gen.
        const MAX_TPTRS: u64 = bpf_intf::consts_MAX_DOM_ACTIVE_TPTRS as u64;
        let dom_ctx =
            unsafe { &mut *(self.skel.maps.bss_data.doms[dom.id] as *mut bpf_intf::dom_ctx) };
        let active_tasks = &mut dom_ctx.active_tasks;

        let (mut ridx, widx) = (active_tasks.read_idx, active_tasks.write_idx);
        active_tasks.read_idx = active_tasks.write_idx;
        active_tasks.gen += 1;

        if widx - ridx > MAX_TPTRS {
            ridx = widx - MAX_TPTRS;
        }

        // Read task_ctx and load.
        let load_half_life = self.skel.maps.rodata_data.load_half_life;
        let now_mono = now_monotonic();

        for idx in ridx..widx {
            let taskc = active_tasks.tasks[(idx % MAX_TPTRS) as usize];
            let task_ctx = unsafe { &*(taskc as *const bpf_intf::task_ctx) };

            if task_ctx.target_dom as usize != dom.id {
                continue;
            }

            let rd = &task_ctx.dcyc_rd;
            let mut load = ravg_read(
                rd.val,
                rd.val_at,
                rd.old,
                rd.cur,
                now_mono,
                load_half_life,
                RAVG_FRAC_BITS,
            );

            let weight = if self.lb_apply_weight {
                (task_ctx.weight as f64).min(self.infeas_threshold)
            } else {
                DEFAULT_WEIGHT
            };
            load *= weight;

            dom.tasks.insert(TaskInfo {
                taskc: taskc as u64,
                load: OrderedFloat(load),
                dom_mask: task_ctx.dom_mask,
                preferred_dom_mask: task_ctx.preferred_dom_mask,
                migrated: Cell::new(false),
                is_kworker: task_ctx.is_kworker,
            });
        }

        Ok(())
    }

    // Find the first candidate task which hasn't already been migrated and
    // can run in @pull_dom.
    fn find_first_candidate<'d, I>(tasks_by_load: I) -> Option<&'d TaskInfo>
    where
        I: IntoIterator<Item = &'d TaskInfo>,
    {
        match tasks_by_load.into_iter().next() {
            Some(task) => Some(task),
            None => None,
        }
    }

    /// Try to find a task in @push_dom to be moved into @pull_dom. If a task is
    /// found, move the task between the domains, and return the amount of load
    /// transferred between the two.
    fn try_find_move_task(
        &mut self,
        (push_dom, to_push): (&mut Domain, f64),
        (pull_dom, to_pull): (&mut Domain, f64),
        task_filter: impl Fn(&TaskInfo, u32) -> bool,
        to_xfer: f64,
    ) -> Result<Option<f64>> {
        let to_pull = to_pull.abs();
        let calc_new_imbal = |xfer: f64| (to_push - xfer).abs() + (to_pull - xfer).abs();

        self.populate_tasks_by_load(push_dom)?;

        // We want to pick a task to transfer from push_dom to pull_dom to
        // reduce the load imbalance between the two closest to $to_xfer.
        // IOW, pick a task which has the closest load value to $to_xfer
        // that can be migrated. Find such task by locating the first
        // migratable task while scanning left from $to_xfer and the
        // counterpart while scanning right and picking the better of the
        // two.
        let pull_dom_id: u32 = pull_dom.id.try_into().unwrap();
        let tasks: Vec<TaskInfo> = std::mem::take(&mut push_dom.tasks)
            .into_vec()
            .into_iter()
            .filter(|task| {
                task.dom_mask & (1 << pull_dom_id) != 0
                    && !(self.skip_kworkers && task.is_kworker)
                    && !task.migrated.get()
            })
            .collect();

        let (task, new_imbal) = match (
            Self::find_first_candidate(
                tasks
                    .as_slice()
                    .iter()
                    .filter(|x| x.load <= OrderedFloat(to_xfer) && task_filter(x, pull_dom_id))
                    .rev(),
            ),
            Self::find_first_candidate(
                tasks
                    .as_slice()
                    .iter()
                    .filter(|x| x.load >= OrderedFloat(to_xfer) && task_filter(x, pull_dom_id)),
            ),
        ) {
            (None, None) => {
                std::mem::swap(&mut push_dom.tasks, &mut SortedVec::from_unsorted(tasks));
                return Ok(None);
            }
            (Some(task), None) | (None, Some(task)) => (task, calc_new_imbal(*task.load)),
            (Some(task0), Some(task1)) => {
                let (new_imbal0, new_imbal1) =
                    (calc_new_imbal(*task0.load), calc_new_imbal(*task1.load));
                if new_imbal0 <= new_imbal1 {
                    (task0, new_imbal0)
                } else {
                    (task1, new_imbal1)
                }
            }
        };

        // If the best candidate can't reduce the imbalance, there's nothing
        // to do for this pair.
        let old_imbal = to_push + to_pull;
        if old_imbal < new_imbal {
            std::mem::swap(&mut push_dom.tasks, &mut SortedVec::from_unsorted(tasks));
            return Ok(None);
        }

        let load = *(task.load);
        let taskc = task.taskc;
        task.migrated.set(true);
        std::mem::swap(&mut push_dom.tasks, &mut SortedVec::from_unsorted(tasks));

<<<<<<< HEAD
        push_dom.transfer_load(
            load,
            unsafe { &mut *(taskc as *mut bpf_intf::task_ctx) },
            pull_dom,
        );
=======
        push_dom.transfer_load(load, taskc, pull_dom, self.skel);
>>>>>>> 8313b752
        Ok(Some(load))
    }

    fn transfer_between_nodes(
        &mut self,
        push_node: &mut NumaNode,
        pull_node: &mut NumaNode,
    ) -> Result<f64> {
        debug!("Inter node {} -> {} started", push_node.id, pull_node.id);

        let push_imbal = push_node.load.imbal();
        let pull_imbal = pull_node.load.imbal();
        let xfer = push_node.xfer_between(pull_node);

        if push_imbal <= 0.0f64 || pull_imbal >= 0.0f64 {
            bail!(
                "push node {}:{}, pull node {}:{}",
                push_node.id,
                push_imbal,
                pull_node.id,
                pull_imbal
            );
        }
        let mut pushers = VecDeque::with_capacity(push_node.domains.len());
        let mut pullers = Vec::with_capacity(pull_node.domains.len());
        let mut pushed = 0f64;

        while push_node.domains.len() > 0 {
            // Push from the busiest node
            let mut push_dom = push_node.domains.pop().unwrap();
            if push_dom.load.state() != BalanceState::NeedsPush {
                push_node.domains.insert(push_dom);
                break;
            }

            while pull_node.domains.len() > 0 {
                let mut pull_dom = pull_node.domains.remove_index(0);
                if pull_dom.load.state() != BalanceState::NeedsPull {
                    pull_node.domains.insert(pull_dom);
                    break;
                }
                let mut transferred = self.try_find_move_task(
                    (&mut push_dom, push_imbal),
                    (&mut pull_dom, pull_imbal),
                    |task: &TaskInfo, pull_dom: u32| -> bool {
                        (task.preferred_dom_mask & (1 << pull_dom)) > 0
                    },
                    xfer,
                )?;
                if transferred.is_none() {
                    transferred = self.try_find_move_task(
                        (&mut push_dom, push_imbal),
                        (&mut pull_dom, pull_imbal),
                        |_task: &TaskInfo, _pull_dom: u32| -> bool { true },
                        xfer,
                    )?;
                }

                pullers.push(pull_dom);
                if let Some(transferred) = transferred {
                    pushed = transferred;
                    push_node.update_load(-transferred);
                    pull_node.update_load(transferred);
                    break;
                }
            }
            while !pullers.is_empty() {
                pull_node.domains.insert(pullers.pop().unwrap());
            }
            pushers.push_back(push_dom);
            if pushed > 0.0f64 {
                break;
            }
        }
        while !pushers.is_empty() {
            push_node.domains.insert(pushers.pop_front().unwrap());
        }

        Ok(pushed)
    }

    fn balance_between_nodes(&mut self) -> Result<()> {
        if self.nodes.len() < 2 {
            return Ok(());
        }

        debug!("Node <-> Node LB started");

        // Keep track of the nodes we're pushing load from, and pulling load to,
        // respectively. We use separate vectors like this to allow us to
        // mutably iterate over the same list, and pull nodes from the front and
        // back in a nested fashion. The load algorithm looks roughly like this:
        //
        // In sorted order from most -> least loaded:
        //
        // For each "push node" (i.e. node with a positive load imbalance):
        // restart_push:
        //      For each "pull node" (i.e. node with a negative load imbalance):
        //              For each "push domain" (i.e. each domain in "push node"
        //              with a positive load imbalance):
        //                      For each "pull domain" (i.e. each domain in
        //                      "pull node" with a negative load imbalance):
        //                              load = try_move_load(push_dom -> pull-dom)
        //                              if load > 0
        //                                      goto restart_pushext_pull
        //
        // There are four levels of nesting here, but in practice these are very
        // shallow loops, as a system doesn't usually have many nodes or domains
        // per node, only a subset of them will be imbalanced, and the
        // imbalanced nodes and domains will only ever be in push imbalance, or
        // pull imbalance at any given time.
        //
        // Because we're iterating mutably over these lists, we pop nodes and
        // domains off of their lists, and then re-insert them after we're done
        // doing migrations. The lists below are how we keep track of
        // already-visited nodes while we're still iterating over the lists.
        // Note that we immediately go back to iterating over every pull node
        // any time we successfully transfer load, so that we ensure that we're
        // always sending load to the least-loaded node.
        //
        // Note that we use a VecDeque for the pushers because we're iterating
        // over self.nodes in descending-load order. Thus, when we're done
        // iterating and we're adding the popped nodes back into self.nodes, we
        // want to add them back in _ascending_ order so that we don't have to
        // unnecessarily shift any already-re-added nodes to the right in the
        // backing vector. In other words, this lets us do a true append in the
        // SortedVec, rather than doing an insert(list.len() - 2, node). This
        // applies both to iterating over push-imbalanced nodes, and iterating
        // over push-imbalanced domains in the inner loops.
        let mut pushers = VecDeque::with_capacity(self.nodes.len());
        let mut pullers = Vec::with_capacity(self.nodes.len());

        while self.nodes.len() >= 2 {
            // Push from the busiest node
            let mut push_node = self.nodes.pop().unwrap();
            if push_node.load.state() != BalanceState::NeedsPush {
                self.nodes.insert(push_node);
                break;
            }

            let push_cutoff = push_node.load.push_cutoff();
            let mut pushed = 0f64;
            while self.nodes.len() > 0 && pushed < push_cutoff {
                // To the least busy node
                let mut pull_node = self.nodes.remove_index(0);
                let pull_id = pull_node.id;
                if pull_node.load.state() != BalanceState::NeedsPull {
                    self.nodes.insert(pull_node);
                    break;
                }
                let migrated = self.transfer_between_nodes(&mut push_node, &mut pull_node)?;
                pullers.push(pull_node);
                if migrated > 0.0f64 {
                    // Break after a successful migration so that we can
                    // rebalance the pulling domains before the next
                    // transfer attempt, and ensure that we're trying to
                    // pull from domains in descending-imbalance order.
                    pushed += migrated;
                    debug!(
                        "NODE {} sending {:.06} --> NODE {}",
                        push_node.id, migrated, pull_id
                    );
                }
            }
            while !pullers.is_empty() {
                self.nodes.insert(pullers.pop().unwrap());
            }

            if pushed > 0.0f64 {
                debug!("NODE {} pushed {:.06} total load", push_node.id, pushed);
            }
            pushers.push_back(push_node);
        }

        while !pushers.is_empty() {
            self.nodes.insert(pushers.pop_front().unwrap());
        }

        Ok(())
    }

    fn balance_within_node(&mut self, node: &mut NumaNode) -> Result<()> {
        if node.domains.len() < 2 {
            return Ok(());
        }

        debug!("Intra node {} LB started", node.id);

        // See the comment in balance_between_nodes() for the purpose of these
        // lists. Everything is roughly the same here as in that comment block,
        // with the notable exception that we're only iterating over domains
        // inside of a single node.
        let mut pushers = VecDeque::with_capacity(node.domains.len());
        let mut pullers = Vec::new();

        while node.domains.len() >= 2 {
            let mut push_dom = node.domains.pop().unwrap();
            if node.domains.len() == 0 || push_dom.load.state() != BalanceState::NeedsPush {
                node.domains.insert(push_dom);
                break;
            }

            let mut pushed = 0.0f64;
            let push_cutoff = push_dom.load.push_cutoff();
            let push_imbal = push_dom.load.imbal();
            if push_imbal < 0.0f64 {
                bail!(
                    "Node {} push dom {} had imbal {}",
                    node.id,
                    push_dom.id,
                    push_imbal
                );
            }

            while node.domains.len() > 0 && pushed < push_cutoff {
                let mut pull_dom = node.domains.remove_index(0);
                if pull_dom.load.state() != BalanceState::NeedsPull {
                    node.domains.push(pull_dom);
                    break;
                }
                let pull_imbal = pull_dom.load.imbal();
                if pull_imbal >= 0.0f64 {
                    bail!(
                        "Node {} pull dom {} had imbal {}",
                        node.id,
                        pull_dom.id,
                        pull_imbal
                    );
                }
                let xfer = push_dom.xfer_between(&pull_dom);
                let mut transferred = self.try_find_move_task(
                    (&mut push_dom, push_imbal),
                    (&mut pull_dom, pull_imbal),
                    |task: &TaskInfo, pull_dom: u32| -> bool {
                        (task.preferred_dom_mask & (1 << pull_dom)) > 0
                    },
                    xfer,
                )?;
                if transferred.is_none() {
                    transferred = self.try_find_move_task(
                        (&mut push_dom, push_imbal),
                        (&mut pull_dom, pull_imbal),
                        |_task: &TaskInfo, _pull_dom: u32| -> bool { true },
                        xfer,
                    )?;
                }

                if let Some(transferred) = transferred {
                    if transferred <= 0.0f64 {
                        bail!("Expected nonzero load transfer")
                    }
                    pushed += transferred;
                    // We've pushed load to pull_dom, and have already updated
                    // its load (in try_find_move_task()). Re-insert it into the
                    // sorted list (thus ensuring we're still iterating from
                    // least load -> most load in the loop above), and try to
                    // push more load.
                    node.domains.insert(pull_dom);
                    continue;
                }

                // Couldn't push any load to this domain, try the next one.
                pullers.push(pull_dom);
            }
            while pullers.len() > 0 {
                node.domains.insert(pullers.pop().unwrap());
            }

            if pushed > 0.0f64 {
                debug!("DOM {} pushed {:.06} total load", push_dom.id, pushed);
            }
            pushers.push_back(push_dom);
        }
        while pushers.len() > 0 {
            node.domains.insert(pushers.pop_front().unwrap());
        }

        Ok(())
    }

    fn perform_balancing(&mut self) -> Result<()> {
        // First balance load between the NUMA nodes. Balancing here has a
        // higher cost function than balancing between domains inside of NUMA
        // nodes, but the mechanics are the same. Adjustments made here are
        // reflected in intra-node balancing decisions made next.
        if self.dom_group.nr_nodes() > 1 {
            self.balance_between_nodes()?;
        }

        // Now that the NUMA nodes have been balanced, do another balance round
        // amongst the domains in each node.

        debug!("Intra node LBs started");

        // Assume all nodes are now balanced.

        let mut nodes = std::mem::take(&mut self.nodes).into_vec();
        for node in nodes.iter_mut() {
            self.balance_within_node(node)?;
        }
        std::mem::swap(&mut self.nodes, &mut SortedVec::from_unsorted(nodes));

        Ok(())
    }
}<|MERGE_RESOLUTION|>--- conflicted
+++ resolved
@@ -562,7 +562,6 @@
         let mut aggregator =
             LoadAggregator::new(self.dom_group.weight(), !self.lb_apply_weight.clone());
 
-<<<<<<< HEAD
         for (dom_id, dom) in self.dom_group.doms() {
             aggregator.init_domain(*dom_id);
 
@@ -580,37 +579,6 @@
                     load_half_life,
                     RAVG_FRAC_BITS,
                 );
-=======
-        for dom_id in self.dom_group.doms().keys() {
-            let dom = *dom_id;
-            let dom_key = (dom as u32).to_ne_bytes();
-
-            aggregator.init_domain(dom);
-
-            if let Some(dom_ctx_map_elem) = dom_data
-                .lookup(&dom_key, libbpf_rs::MapFlags::ANY)
-                .context("Failed to lookup dom_ctx")?
-            {
-                let dom_ctx =
-                    unsafe { &*(dom_ctx_map_elem.as_slice().as_ptr() as *const bpf_intf::dom_ctx) };
-
-                for bucket in 0..NUM_BUCKETS {
-                    let bucket_ctx = dom_ctx.buckets[bucket as usize];
-                    let rd = &bucket_ctx.rd;
-                    let duty_cycle = ravg_read(
-                        rd.val,
-                        rd.val_at,
-                        rd.old,
-                        rd.cur,
-                        now_mono,
-                        load_half_life,
-                        RAVG_FRAC_BITS,
-                    );
-
-                    if duty_cycle == 0.0f64 {
-                        continue;
-                    }
->>>>>>> 8313b752
 
                 if duty_cycle == 0.0f64 {
                     continue;
@@ -802,15 +770,11 @@
         task.migrated.set(true);
         std::mem::swap(&mut push_dom.tasks, &mut SortedVec::from_unsorted(tasks));
 
-<<<<<<< HEAD
         push_dom.transfer_load(
             load,
             unsafe { &mut *(taskc as *mut bpf_intf::task_ctx) },
             pull_dom,
         );
-=======
-        push_dom.transfer_load(load, taskc, pull_dom, self.skel);
->>>>>>> 8313b752
         Ok(Some(load))
     }
 
